# -*- coding: utf-8 -*-
'''
This file is a part of dirscan, a tool for recursively
scanning and comparing directories and files

Copyright (C) 2010-2018 Svein Seldal, sveinse@seldal.com
URL: https://github.com/sveinse/dirscan

This application is licensed under GNU GPL version 3
<http://gnu.org/licenses/gpl.html>. This is free software: you are
free to change and redistribute it. There is NO WARRANTY, to the
extent permitted by law.
'''
from __future__ import absolute_import, division, print_function

import argparse

from . import __version__


DIRSCAN_DESCRIPTION = '''
Tool for scanning and comparing directories.

A single LEFT_DIR argument will traverse the given directory or scan file and
print the contents, similar to ls or find, and can provide a customizable
summary of the found files. It can save the file list into a scan file with the
-o option. The scan file stores all files metadata, including sha256 hashsum
of the files.

A LEFT_DIR RIGHT_DIR argument is used to compare directories, showing
differences between LEFT_DIR and RIGHT_DIR. Either *_DIR can be paths to
directories or to previous generated scan files.

(C) 2010-2018 Svein Seldal. This application is licensed under GNU GPL version 3
<http://gnu.org/licenses/gpl.html>. This is free software: you are
free to change and redistribute it. There is NO WARRANTY, to the
extent permitted by law.

'''


DIRSCAN_FORMAT_HELP = '''
format template:
  The --format, -F, option enables printing custom lines for each of the
  scanned files. The argument is a string using Python str.format() syntax.

  Common format fields:
    {path}              Common relative path
    {change}            Compare relationship, e.g. 'equal'
    {arrow}             ASCII graphics for ease of indication
    {text}              Human readable text for the change

  File-specific format fields:
    {name}              Name of the file or directory
    {fullpath}          Full path of the file or directory
    {user}              Username
    {uid}               User ID
    {group}             The group name
    {gid}               Group ID
    {mode}              The mode fields as a number
    {mode_t}            Text representation of the mode field
    {type}              File type, f=file, d=dir, l=link, b=block device,
                        c=char device, p=pipe, s=socket
    {size}              File size
    {size_h}            File size in human readable size
    {mtime}             Modify time
    {mtime_n}           Modify time in integer
    {data}              Data field. The hashsum for files and the link target
                        for symlinks
    {dev}               The device number for the filesystem
  In compare mode, the fields for the left and right file objects can be
  accessed by prefixing with 'l_' or 'r_'. e.g. {l_name}.

summary template:
  The --summary option enables custom output fields for printing the
  statistics at the end of execution.

  Common summary fields:
    {prog}              Name of the program

  Supported summary fields when scanning:
    {dir}               The base directory
    {n_files}           Count of ordinary files
    {n_dirs}            Count of directories
    {n_symlinks}        Count of symlinks
    {n_special}         Count of special files
    {n_blkdev}          Count of block device nodes
    {n_chrdev}          Count of character device nodes
    {n_fifos}           Count of fifos
    {n_sockets}         Count of sockets
    {n_missing}         Count of missing files (in compare)
    {n_exclude}         Count of excluded objects
    {n_objects}         Sum of all objects
    {sum_bytes}         Total number of bytes
    {sum_bytes_t}       Number of bytes in human readable form
  In compare mode, the summary fields for the left and right file objects can
  be accessed by replacing 'n_' with 'l_' or 'r_', e.g. {l_sum_bytes} and
  {l_files}.

  Supported summary fields in comparing two directories:
    {left}              Left side directory
    {right}             Right side directory
    {n_equal}           Count of equal comparisons
    {n_changed}         Count of changed files or directory
    {n_different_type}  Count of different types
    {n_left_only}       Count of files only in left side
    {n_right_only}      Count of files only in right side
    {n_left_newer}      Count of changed files where left is newest
    {n_right_newer}     Count of changed files where right is newest
    {n_scan}            Count of scanned files or folders (not compare)
    {n_excludes}        Count of excluded files or folders
    {n_errors}          Count of compare errors
    {n_skipped}         Count of skipped compares
    {n_err}             Total number of OS errors
    {sum_objects}       Total number of objects compared
'''


def dirscan_argumentparser():
    ''' Return argument parser object for dirscan, and setting all command-line
        options
    '''

    argp = argparse.ArgumentParser(description=DIRSCAN_DESCRIPTION,
                                   formatter_class=argparse.RawDescriptionHelpFormatter,
                                   add_help=False)

    argp.add_argument('--version', action='version', version='%(prog)s ' + __version__)
    argp.add_argument('--help', action='help')

    argp.add_argument('-a', '--all', action='store_true', dest='all', default=False,
                      help='''
        Print all file info
        ''')
    argp.add_argument('-c', '--compare', metavar='TYPES', action='store',
                      dest='comparetypes', default='', help='''
        Show only compare relationship TYPES:
            e=equal,
            l=left only,
            r=right only,
            c=changed,
            L=left is newest,
            R=right is newest,
            t=different type,
            E=error,
            x=excluded
        ''')
    argp.add_argument('-d', '--compare-dates', action='store_true',
                      dest='compare_dates', default=False, help='''
        Compare dates on files which are otherwise equal
        ''')
    argp.add_argument('-D', '--debug', action='store_true', dest='debug',
                      default=False, help='''
        Enable debug output
        ''')
    argp.add_argument('-f', '--file-types', metavar='TYPES', action='store',
                      dest='filetypes', default='', help='''
        Show only file types.
            f=files,
            d=dirs,
            l=links,
            b=blkdev,
            c=chrdev,
            p=pipes,
            s=sockets
        ''')
    argp.add_argument('-F', '--format', metavar='TEMPLATE', dest='format',
                      default=None, help='''
        Custom file info line template. See FORMAT  ''')
    argp.add_argument('-h', '--human', action='store_true', dest='human',
                      default=False, help='''
        Display human readable sizes
        ''')
    argp.add_argument('-i', '--ignore', metavar='IGNORES', action='store',
                      dest='ignore', default='', help='''
        Ignore compare differences in u=uid, g=gid, p=permissions, t=time
        ''')
    argp.add_argument('-l', '--long', action='store_true', dest='long',
                      default=False, help='''
        Dump file in extended format
        ''')
    argp.add_argument('-o', '--output', metavar='FILE', action='store',
                      dest='outfile', help='''
        Store scan output in FILE
        ''')
    argp.add_argument('-q', '--quiet', action='store_true', dest='quiet',
                      default=False, help='''
        Quiet operation
        ''')
    argp.add_argument('-Q', '--suppress-errors', action='store_true',
                      dest='quieterr', default=False, help='''
        Suppress error messages
        ''')
    argp.add_argument('-r', '--reverse', action='store_true', dest='reverse',
                      default=False, help='''
        Traverse directories in reverse order
        ''')
    argp.add_argument('-s', action='store_true', dest='enable_summary',
                      default=False, help='''
        Print scan statistics summary.
        ''')
    argp.add_argument('--summary', metavar='SUMMARY_TEMPLATE',
                      action='append', dest='summary', default=None, help='''
        Print scan statistics summary and provide custom template.
        ''')
    argp.add_argument('-t', '--traverse-oneside', action='store_true',
                      dest='traverse_oneside', default=False, help='''
        Traverse directories that exists on only one side of comparison
        ''')
    argp.add_argument('-v', '--verbose', action='store_true', dest='verbose',
                      default=False, help='''
        Verbose printing
        ''')
    argp.add_argument('-x', '--one-file-system', action='store_true', dest='onefs',
                      default=False, help='''
        Don't cross filesystem boundaries
        ''')
    argp.add_argument('-X', '--exclude', metavar='PATH', action='append',
                      dest='exclude', default=[], help='''
        Exclude PATH from scan. PATH is relative to DIR
        ''')
    argp.add_argument('--format-help', action='store_true', dest='formathelp', default=None,
                      help='''
        Show help for --format and --summary
        ''')
    argp.add_argument('-p', '--progress', action='store_true', dest='progress',
                      default=False, help='''
        Show progress while scanning
        ''')
<<<<<<< HEAD
    argp.add_argument('--shadiff', action='store_true', dest='shadiff', default=None,
                      help='''
        Turn on comparing using the calculated sha hashsum of the files. This enables
        showing files that have been renamed.
        ''')
    argp.add_argument('--duplicates', action='count', dest='duplicates', default=False,
                      help='''
        Find and show duplicate files (scan mode)
=======
    argp.add_argument('--prefix', metavar='PATH', dest='prefix', default=None,
                      help='''
        When reading from scanfiles on either sides, use the given prefix PATH
        to read a subsection of the scan file(s).
        ''')
    argp.add_argument('--left-prefix', metavar='PATH', dest='leftprefix', default=None,
                      help='''
        When reading from a scanfile on the left side, use the given prefix PATH
        to read a subsection of the scan file.
        ''')
    argp.add_argument('--right-prefix', metavar='PATH', dest='rightprefix', default=None,
                      help='''
        When reading from a scanfiles on the right side, use the given prefix PATH
        to read a subsection of the scan file.
>>>>>>> 49fb691c
        ''')

    # Main arguments
    argp.add_argument('dir1', metavar='LEFT_DIR', default=None, #nargs='?',
                      help='''
        Directory to scan/traverse, or LEFT side of comparison
        ''')
    argp.add_argument('dir2', metavar='RIGHT_DIR', default=None, nargs='?',
                      help='''
        RIGHT side of comparison if preset
        ''')

    return argp<|MERGE_RESOLUTION|>--- conflicted
+++ resolved
@@ -227,7 +227,21 @@
                       default=False, help='''
         Show progress while scanning
         ''')
-<<<<<<< HEAD
+    argp.add_argument('--prefix', metavar='PATH', dest='prefix', default=None,
+                      help='''
+        When reading from scanfiles on either sides, use the given prefix PATH
+        to read a subsection of the scan file(s).
+        ''')
+    argp.add_argument('--left-prefix', metavar='PATH', dest='leftprefix', default=None,
+                      help='''
+        When reading from a scanfile on the left side, use the given prefix PATH
+        to read a subsection of the scan file.
+        ''')
+    argp.add_argument('--right-prefix', metavar='PATH', dest='rightprefix', default=None,
+                      help='''
+        When reading from a scanfiles on the right side, use the given prefix PATH
+        to read a subsection of the scan file.
+        ''')
     argp.add_argument('--shadiff', action='store_true', dest='shadiff', default=None,
                       help='''
         Turn on comparing using the calculated sha hashsum of the files. This enables
@@ -236,22 +250,6 @@
     argp.add_argument('--duplicates', action='count', dest='duplicates', default=False,
                       help='''
         Find and show duplicate files (scan mode)
-=======
-    argp.add_argument('--prefix', metavar='PATH', dest='prefix', default=None,
-                      help='''
-        When reading from scanfiles on either sides, use the given prefix PATH
-        to read a subsection of the scan file(s).
-        ''')
-    argp.add_argument('--left-prefix', metavar='PATH', dest='leftprefix', default=None,
-                      help='''
-        When reading from a scanfile on the left side, use the given prefix PATH
-        to read a subsection of the scan file.
-        ''')
-    argp.add_argument('--right-prefix', metavar='PATH', dest='rightprefix', default=None,
-                      help='''
-        When reading from a scanfiles on the right side, use the given prefix PATH
-        to read a subsection of the scan file.
->>>>>>> 49fb691c
         ''')
 
     # Main arguments
